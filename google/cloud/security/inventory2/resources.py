--- conflicted
+++ resolved
@@ -159,28 +159,6 @@
         return self
 
 
-<<<<<<< HEAD
-class DummyParent(Resource):
-    def __init__(self, resource):
-        if resource.type() == 'folder':
-            data = {'type':resource['parent'].split('s/',1)[0],
-                    'id':resource['parent'].split('/',1)[-1]}
-            super(DummyParent, self).__init__(data)
-        elif resource.type() == 'project':
-            super(DummyParent, self).__init__(resource['parent'])
-        else:
-            raise NotImplementedError('DummyParent of Class: {}'
-                                      .format(resource.type()))
-
-    def key(self):
-        return self['id']
-
-    def type(self):
-        return self['type']
-
-
-=======
->>>>>>> 5aa8082a
 class Folder(Resource):
     def key(self):
         return self['name'].split('/', 1)[-1]

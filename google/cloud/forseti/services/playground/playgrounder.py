--- conflicted
+++ resolved
@@ -89,19 +89,12 @@
         model_manager = self.config.model_manager
         scoped_session, data_access = model_manager.get(model_name)
         with scoped_session as session:
-<<<<<<< HEAD
-            model_manager.add_description(model_name, json.dumps({
-                "pristine":False
-                }), session)
-            data_access.delete_group_member(
-=======
             model_manager.add_description(
                 model_name,
                 json.dumps({'pristine':False}),
                 session
             )
             return data_access.delete_group_member(
->>>>>>> f32fe0a1
                 session,
                 member_name,
                 parent_name,
